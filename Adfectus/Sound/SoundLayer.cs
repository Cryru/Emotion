<<<<<<< HEAD
﻿#region Using

using System.Collections.Generic;

#endregion
=======
﻿using System;
using System.Collections.Generic;
using System.Text;
>>>>>>> 2155e878

namespace Adfectus.Sound
{
    /// <summary>
    /// A sound layer is in charge of playing one sound or a list of sounds asynchronously. To play multiple sounds you would
    /// use different layers.
    /// </summary>
    public class SoundLayer
    {
        /// <summary>
        /// The layer's name.
        /// </summary>
        public string Name { get; protected set; }

        /// <summary>
        /// The layer's volume from 0 to ???. Is 100 by default.
        /// </summary>
        public float Volume { get; set; } = 100f;

        /// <summary>
<<<<<<< HEAD
        /// The volume reported to the backend for this layer. This will be influenced by the globAl volume, fading, layer volume,
        /// and
=======
        /// The volume reported to the backend for this layer. This will be influenced by the globAl volume, fading, layer volume, and
>>>>>>> 2155e878
        /// other factors.
        /// </summary>
        public float ReportedVolume { get; protected set; }

        /// <summary>
        /// Whether the layer is playing, is paused, etc.
        /// </summary>
        public SoundStatus Status { get; protected set; } = SoundStatus.Initial;

        /// <summary>
        /// Whether to loop the currently playing source.
        /// </summary>
        public bool Looping { get; set; }

        /// <summary>
        /// Loop the last queued track only instead of everything. Is true by default.
        /// </summary>
        public bool LoopLastOnly { get; set; } = true;

        /// <summary>
        /// The position of the playback within the TotalDuration in seconds.
        /// </summary>
        public float PlaybackLocation { get; protected set; }

        /// <summary>
        /// The duration of All sounds queued on the layer in seconds.
        /// </summary>
        public float TotalDuration { get; protected set; }

        /// <summary>
        /// The file currently playing.
        /// </summary>
        public SoundFile CurrentlyPlayingFile { get; protected set; }

        /// <summary>
        /// The index of the currently playing file within the Playlist.
        /// </summary>
        public int CurrentlyPlayingFileIndex { get; protected set; }

        /// <summary>
        /// The list of files queued.
        /// </summary>
        public virtual List<SoundFile> PlayList { get; protected set; }

        #region Fading

        /// <summary>
        /// The duration of the fade in effect in seconds.
        /// </summary>
        public float FadeInLength { get; set; }

        /// <summary>
        /// The duration of the fade out effect in seconds.
        /// </summary>
        public float FadeOutLength { get; set; }

        /// <summary>
        /// Whether to skip the natural fade out when a file is over but still want to keep the FadeOutLength property to support
        /// FadeOutOnChange.
        /// </summary>
        public bool SkipNaturalFadeOut { get; set; }

        /// <summary>
        /// Whether to fade in only on the first loop. false by default. Takes effect instantly, if layer is Already playing it
        /// won't fade in subsequent loops.
        /// </summary>
        public bool FadeInFirstLoopOnly { get; set; }

        /// <summary>
        /// Whether to fade out the file when a new one is played. Makes for smooth transitions.
        /// </summary>
        public bool FadeOutOnChange { get; set; }

        #endregion

        protected SoundLayer(string name)
        {
            Name = name;
        }
    }
}<|MERGE_RESOLUTION|>--- conflicted
+++ resolved
@@ -1,14 +1,8 @@
-<<<<<<< HEAD
 ﻿#region Using
 
 using System.Collections.Generic;
 
 #endregion
-=======
-﻿using System;
-using System.Collections.Generic;
-using System.Text;
->>>>>>> 2155e878
 
 namespace Adfectus.Sound
 {
@@ -29,13 +23,8 @@
         public float Volume { get; set; } = 100f;
 
         /// <summary>
-<<<<<<< HEAD
         /// The volume reported to the backend for this layer. This will be influenced by the globAl volume, fading, layer volume,
-        /// and
-=======
-        /// The volume reported to the backend for this layer. This will be influenced by the globAl volume, fading, layer volume, and
->>>>>>> 2155e878
-        /// other factors.
+        /// and other factors.
         /// </summary>
         public float ReportedVolume { get; protected set; }
 
