﻿#region Using

using System.Collections.Generic;
using Adfectus.IO;

#endregion

namespace Adfectus.Graphics.Text
{
    /// <inheritdoc />
    public class Font : Asset
    {
        private byte[] _fontBytes;
        private Dictionary<uint, Atlas> _atlasCache = new Dictionary<uint, Atlas>();

        #region Asset API

<<<<<<< HEAD
=======
        /// <summary>
        /// Default constructor. Used by the Asset Loader.
        /// </summary>
        // ReSharper disable once PublicConstructorInAbstractClass
        public Font()
        {

        }

>>>>>>> 2155e878
        protected override void CreateInternal(byte[] data)
        {
            _fontBytes = data;
        }

        protected override void DisposeInternal()
        {
            // Destroy loaded atlases.
            foreach (KeyValuePair<uint, Atlas> atlas in _atlasCache)
            {
                atlas.Value.Dispose();
            }

            _atlasCache.Clear();
        }

        #endregion

        /// <summary>
        /// Returns a font atlas of the specified size and which the specified glyphs loaded. Loaded atlases won't be reloaded.
        /// </summary>
        /// <param name="fontSize">The font size of the atlas to return.</param>
        /// <param name="glyphs">The number of glyphs to load. By default loads letters and grammar - the first 128.</param>
        /// <returns>A font atlas.</returns>
        public Atlas GetFontAtlas(uint fontSize, int glyphs = 128)
        {
            // Cache the atlas if it isn't cached.
            if (!_atlasCache.ContainsKey(fontSize)) _atlasCache[fontSize] = CreateAtlas(_fontBytes, fontSize, glyphs);

            return _atlasCache[fontSize];
        }

        protected virtual Atlas CreateAtlas(byte[] fontBytes, uint fontSize, int glyphs)
        {
            // no-op
            return null;
        }
    }
}<|MERGE_RESOLUTION|>--- conflicted
+++ resolved
@@ -15,8 +15,6 @@
 
         #region Asset API
 
-<<<<<<< HEAD
-=======
         /// <summary>
         /// Default constructor. Used by the Asset Loader.
         /// </summary>
@@ -26,7 +24,6 @@
 
         }
 
->>>>>>> 2155e878
         protected override void CreateInternal(byte[] data)
         {
             _fontBytes = data;
