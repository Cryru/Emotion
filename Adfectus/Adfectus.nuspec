﻿<?xml version="1.0" encoding="utf-8"?>

<package xmlns="http://schemas.microsoft.com/packaging/2012/06/nuspec.xsd">
  <metadata>
    <id>Adfectus</id>
<<<<<<< HEAD
    <version>0.0.18</version>
=======
    <version>0.0.17</version>
>>>>>>> 2155e878
    <title>Adfectus Engine</title>
    <authors>Vlad 'Cryru' Abadzhiev</authors>
    <owners>Vlad 'Cryru' Abadzhiev</owners>
    <requireLicenseAcceptance>false</requireLicenseAcceptance>
    <license type="expression">MIT</license>
    <projectUrl>https://github.com/Cryru/Emotion</projectUrl>
    <iconUrl>https://github.com/Cryru/Emotion/blob/master/EmotionLogo.png?raw=true</iconUrl>
    <description>Adfectus is a cross-platform game engine written in C# using .NetCore, with the intent of abstracting the lower levels of game programming, without taking away control from the developer. The core principle is that making games as a programmer should be about coding, and not about drag and drop interfaces, or wrestling with linking libraries and making the same interfaces over and over again. I made this to provide indie developers (and mostly myself) with a foundation which can be extended and adapted to a game's needs.</description>
    <summary>A 2D oriented game engine.</summary>
    <copyright>Copyright 2019</copyright>
    <language>en-US</language>
    <tags>game-engine game engine emotion opengl gles opegles cross-platform game-development linux macos freeimage freetype openal adfectus</tags>
    <dependencies>
      <group targetFramework=".NETCoreApp3.0">
        <dependency id="Jint" version="2.11.58" exclude="Build,Analyzers" />
        <dependency id="Microsoft.NETCore.Platforms" version="3.0.0-preview.19073.11" exclude="Build,Analyzers" />
        <dependency id="Serilog" version="2.8.0" exclude="Build,Analyzers" />
        <dependency id="Serilog.Sinks.Async" version="1.3.0" exclude="Build,Analyzers" />
        <dependency id="Serilog.Sinks.Console" version="3.1.1" exclude="Build,Analyzers" />
        <dependency id="Serilog.Sinks.File" version="4.0.0" exclude="Build,Analyzers" />
        <dependency id="System.Runtime.InteropServices" version="4.3.0" exclude="Build,Analyzers" />
        <dependency id="TiledSharp" version="1.0.1" exclude="Build,Analyzers" />
      </group>
    </dependencies>
  </metadata>
  <files>
    <file src="bin\Release\netstandard2.0\Adfectus.dll" target="lib\netstandard2.0\Adfectus.dll" />
    <file src="bin\Release\netstandard2.0\Adfectus.pdb" target="lib\netstandard2.0\Adfectus.pdb" />
    <file src="bin\Release\netstandard2.0\Adfectus.xml" target="lib\netstandard2.0\Adfectus.xml" />
  </files>
</package><|MERGE_RESOLUTION|>--- conflicted
+++ resolved
@@ -3,11 +3,7 @@
 <package xmlns="http://schemas.microsoft.com/packaging/2012/06/nuspec.xsd">
   <metadata>
     <id>Adfectus</id>
-<<<<<<< HEAD
-    <version>0.0.18</version>
-=======
-    <version>0.0.17</version>
->>>>>>> 2155e878
+    <version>0.0.19</version>
     <title>Adfectus Engine</title>
     <authors>Vlad 'Cryru' Abadzhiev</authors>
     <owners>Vlad 'Cryru' Abadzhiev</owners>
