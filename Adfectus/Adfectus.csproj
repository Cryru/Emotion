--- conflicted
+++ resolved
@@ -21,15 +21,6 @@
   </PropertyGroup>
 
   <ItemGroup>
-<<<<<<< HEAD
-    <Compile Remove="Game\Spatial\**" />
-    <EmbeddedResource Remove="Game\Spatial\**" />
-    <None Remove="Game\Spatial\**" />
-  </ItemGroup>
-
-  <ItemGroup>
-=======
->>>>>>> 2155e878
     <EmbeddedResource Include="Assets\Shaders\HighCompat.xml" />
     <EmbeddedResource Include="Assets\Shaders\HighCompatFrag.frag" />
     <EmbeddedResource Include="Assets\Shaders\CompatFrag.frag" />
