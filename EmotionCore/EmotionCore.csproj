--- conflicted
+++ resolved
@@ -82,7 +82,6 @@
     <Compile Include="src\Engine\LayerManager.cs" />
     <Compile Include="src\Engine\Objects\Layer.cs" />
     <Compile Include="src\Engine\ScriptingEngine.cs" />
-<<<<<<< HEAD
     <Compile Include="Libraries\SDL2-CS\StringMarshaler.cs" />
     <Compile Include="Libraries\SDL2-CS\SDL2.cs" />
     <Compile Include="Libraries\SDL2-CS\SDLImage.cs" />
@@ -92,14 +91,7 @@
     <Compile Include="src\Game\AStar\Grid.cs" />
     <Compile Include="src\Game\AStar\Node.cs" />
     <Compile Include="src\Platform\Base\Assets\TextureBase.cs" />
-=======
-    <Compile Include="src\External\SDL2-CS\StringMarshaler.cs" />
-    <Compile Include="src\External\SDL2-CS\SDL2.cs" />
-    <Compile Include="src\External\SDL2-CS\SDLImage.cs" />
-    <Compile Include="src\External\SDL2-CS\SDLMixer.cs" />
-    <Compile Include="src\External\SDL2-CS\SDLTTF.cs" />
     <Compile Include="src\Platform\Assets\Font.cs" />
->>>>>>> d7574c78
     <Compile Include="src\Platform\Base\ContextBase.cs" />
     <Compile Include="src\Platform\Base\Enums\MouseKeys.cs" />
     <Compile Include="src\Platform\Base\Interfaces\IDestroyable.cs" />
