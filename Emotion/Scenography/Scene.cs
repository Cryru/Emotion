﻿#region Using

using System.Threading.Tasks;
using Emotion.Graphics;
using Emotion.UI;

#endregion

namespace Emotion.Scenography
{
    public abstract class Scene
    {
<<<<<<< HEAD
        public UIController UI
        {
            get => _ui ??= new UIController();
        }

        private UIController _ui;

        public virtual async Task LoadAsync()
        {
            await UI.PreloadUI();
            UI.Update();
        }

        public virtual void Update()
        {
            UI?.Update();
        }

        public virtual void Draw(RenderComposer composer)
        {
            if (UI == null) return;
            composer.SetUseViewMatrix(false);
            UI.Render(composer);
        }
=======
        public abstract Task LoadAsync();
        public abstract void Update();
        public abstract void Draw(RenderComposer composer);
>>>>>>> 94a9636d

        public virtual void Unload()
        {
        }
    }
}<|MERGE_RESOLUTION|>--- conflicted
+++ resolved
@@ -2,7 +2,6 @@
 
 using System.Threading.Tasks;
 using Emotion.Graphics;
-using Emotion.UI;
 
 #endregion
 
@@ -10,36 +9,9 @@
 {
     public abstract class Scene
     {
-<<<<<<< HEAD
-        public UIController UI
-        {
-            get => _ui ??= new UIController();
-        }
-
-        private UIController _ui;
-
-        public virtual async Task LoadAsync()
-        {
-            await UI.PreloadUI();
-            UI.Update();
-        }
-
-        public virtual void Update()
-        {
-            UI?.Update();
-        }
-
-        public virtual void Draw(RenderComposer composer)
-        {
-            if (UI == null) return;
-            composer.SetUseViewMatrix(false);
-            UI.Render(composer);
-        }
-=======
         public abstract Task LoadAsync();
         public abstract void Update();
         public abstract void Draw(RenderComposer composer);
->>>>>>> 94a9636d
 
         public virtual void Unload()
         {
