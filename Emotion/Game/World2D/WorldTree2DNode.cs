--- conflicted
+++ resolved
@@ -4,7 +4,6 @@
 using System.Collections.Generic;
 using Emotion.Game.World;
 using Emotion.Graphics;
-using Silk.NET.Assimp;
 
 #endregion
 
@@ -73,9 +72,6 @@
 			Objects?.Remove(obj);
 		}
 
-<<<<<<< HEAD
-        public void RenderDebug(RenderComposer c)
-=======
 		public void AddObjectsIntersectingShape(IList list, IShape shape, QueryFlags queryFlags = 0)
 		{
 			if (_objects == null) return;
@@ -116,7 +112,6 @@
         }
 
 		public void RenderDebug(RenderComposer c)
->>>>>>> 76ec02b8
 		{
 			c.RenderOutline(Bounds, Color.Blue);
 			if (ChildNodes == null) return;
