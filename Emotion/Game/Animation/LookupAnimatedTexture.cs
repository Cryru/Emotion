﻿#region Using

using System;
using System.Numerics;
using Emotion.Graphics.Objects;
using Emotion.Primitives;

#endregion

namespace Emotion.Game.Animation
{
    /// <summary>
    /// A class for animating a texture using a lookup table of frames.
    /// </summary>
    public sealed class LookupAnimatedTexture : AnimatedTextureBase
    {
        #region Properties

        /// <summary>
        /// List of frames.
        /// </summary>
        public Rectangle[] Frames
        {
            get => _frames;
            set
            {
                _frames = value;
                Reset();
            }
        }

        /// <summary>
        /// List of anchor points per frame.
        /// </summary>
        public Vector2[] Anchors
        {
            get => _anchors;
            set
            {
                _anchors = value;
                Reset();
            }
        }

        #endregion

        /// <inheritdoc />
        public override int TotalFrames
        {
<<<<<<< HEAD
            get => Frames?.Length ?? 0;
=======
            get => Frames?.Length - 1 ?? 0;
>>>>>>> 9d9370e7
        }

        private bool _inReverse;
        private Rectangle[] _frames = new Rectangle[0];
        private Vector2[] _anchors = new Vector2[0];

        /// <summary>
        /// Create a new animated texture object.
        /// </summary>
        /// <param name="texture">The spritesheet texture.</param>
        /// <param name="frames">List of frame uvs..</param>
        /// <param name="loopType">The type of loop to apply to the animation.</param>
        /// <param name="timeBetweenFrames">The time between frames in milliseconds.</param>
        /// <param name="startingFrame">The frame index to start from. Inclusive. Zero indexed.</param>
        /// <param name="endingFrame">The frame index to end on from the total frame count. Zero indexed. Inclusive.</param>
        public LookupAnimatedTexture(Texture texture, Rectangle[] frames, AnimationLoopType loopType, int timeBetweenFrames, int startingFrame = 0, int endingFrame = -1)
        {
            Texture = texture;
            _frames = frames;

            LoopType = loopType;
            StartingFrame = startingFrame;
            EndingFrame = endingFrame;
            TimeBetweenFrames = timeBetweenFrames;

            Reset();
        }

        /// <summary>
        /// Copy constructor.
        /// </summary>
        public LookupAnimatedTexture(LookupAnimatedTexture copy)
        {
            CurrentFrameIndex = copy.CurrentFrameIndex;
            EndingFrame = copy.EndingFrame;
            LoopCount = copy.LoopCount;
            LoopType = copy.LoopType;
            StartingFrame = copy.StartingFrame;
            Texture = copy.Texture;
            TimeBetweenFrames = copy.TimeBetweenFrames;
        }

        /// <summary>
        /// Advance time for the animation.
        /// </summary>
        /// <param name="frameTime">The time passed since the last update.</param>
        public override void Update(float frameTime)
        {
            if (Frames == null) return;

            // Clamp frame parameters.
            ClampFrameParameters();
            ClampCurrentFrame();

            _timePassed += frameTime;

            // Timer.
            if (!(_timePassed >= TimeBetweenFrames)) return;
            _timePassed -= TimeBetweenFrames;
            NextFrame();
        }

        /// <inheritdoc />
        public override void Reset()
        {
            if (Frames != null && _anchors.Length != Frames.Length) Array.Resize(ref _anchors, Frames.Length);
            base.Reset();
        }

        #region Logic

        /// <summary>
        /// Iterate to the next frame.
        /// </summary>
        private void NextFrame()
        {
            switch (LoopType)
            {
                case AnimationLoopType.None:
                    if (LoopCount > 0) return;
                    // If the global frame is the last frame.
                    if (CurrentFrameIndex == EndingFrame)
                        LoopCount++;
                    else
                        CurrentFrameIndex++;
                    break;
                case AnimationLoopType.Normal:
                    // If the global frame is the last frame.
                    if (CurrentFrameIndex == EndingFrame)
                    {
                        CurrentFrameIndex = StartingFrame;
                        LoopCount++;
                    }
                    else
                    {
                        CurrentFrameIndex++;
                    }

                    break;
                case AnimationLoopType.NormalThenReverse:
                    // If the global frame is the last frame and going in reverse or the first and not going in reverse.
                    if (CurrentFrameIndex == EndingFrame && !_inReverse ||
                        CurrentFrameIndex == StartingFrame && _inReverse)
                    {
                        // Change the reverse flag.
                        _inReverse = !_inReverse;
                        LoopCount++;

                        // Depending on the direction set the frame to be the appropriate one.
                        CurrentFrameIndex =
                            _inReverse ? EndingFrame - 1 : StartingFrame + 1;
                    }
                    else
                    {
                        // Modify the current frame depending on the direction we are going in.
                        if (_inReverse)
                            CurrentFrameIndex--;
                        else
                            CurrentFrameIndex++;
                    }

                    break;
                case AnimationLoopType.Reverse:
                    // If the global frame is the first frame.
                    if (CurrentFrameIndex == StartingFrame)
                    {
                        CurrentFrameIndex = EndingFrame;
                        LoopCount++;
                    }
                    else
                    {
                        CurrentFrameIndex--;
                    }

                    break;
                case AnimationLoopType.NoneReverse:
                    if (LoopCount > 0) return;
                    // If the global frame is the first frame.
                    if (CurrentFrameIndex == StartingFrame)
                        LoopCount++;
                    else
                        CurrentFrameIndex--;
                    break;
                default:
                    throw new ArgumentOutOfRangeException();
            }
        }

        #endregion

        /// <summary>
        /// Get the bounds of the specified frame.
        /// </summary>
        /// <param name="frameId">The frame to get the bounds of.</param>
        /// <returns>The bounds of the requested frame.</returns>
        public override Rectangle GetFrameBounds(int frameId)
        {
            return Frames == null || frameId > Frames.Length ? Rectangle.Empty : Frames[frameId];
        }

        private LookupAnimatedTexture()
        {
            // no-op, used for copy
        }

        /// <inheritdoc />
        public override AnimatedTextureBase Copy()
        {
            return new LookupAnimatedTexture
            {
                CurrentFrameIndex = CurrentFrameIndex,
                EndingFrame = EndingFrame,
                Frames = Frames,
                Anchors = Anchors,
                LoopCount = LoopCount,
                LoopType = LoopType,
                StartingFrame = StartingFrame,
                Texture = Texture,
                TimeBetweenFrames = TimeBetweenFrames
            };
        }

        /// <inheritdoc />
        public override AnimationDescriptionBase GetDescription(string textureName = null)
        {
            return new LookupAnimatedDescription
            {
                SpriteSheetName = textureName,
                StartingFrame = StartingFrame,
                EndingFrame = EndingFrame,
                TimeBetweenFrames = TimeBetweenFrames,
                LoopType = LoopType,
                Frames = Frames,
                Anchors = Anchors
            };
        }
    }
}<|MERGE_RESOLUTION|>--- conflicted
+++ resolved
@@ -47,11 +47,7 @@
         /// <inheritdoc />
         public override int TotalFrames
         {
-<<<<<<< HEAD
-            get => Frames?.Length ?? 0;
-=======
             get => Frames?.Length - 1 ?? 0;
->>>>>>> 9d9370e7
         }
 
         private bool _inReverse;
