--- conflicted
+++ resolved
@@ -373,14 +373,7 @@
             Vector2 offset = meta.BatchOffset;
             VirtualTextureAtlasTexture? virtualTexture = texture as VirtualTextureAtlasTexture;
 
-<<<<<<< HEAD
-            Engine.Renderer.SyncShaderIfDirty();
-
-            Span<VertexData> vboLocalSpan = _vboLocal;
-            foreach ((Texture textureKey, TextureAtlasMetaData meta) in _textureToMeta)
-=======
             if (virtualTexture != null)
->>>>>>> 036d8b0d
             {
                 virtualTexture.StartVirtualTextureRender(c, texture.Size + _texturesMarginVec2);
                 virtualTexture.VirtualTextureRenderToBatch(c, _texturesMarginVec);
@@ -423,35 +416,18 @@
                 Gl.DrawElements(PrimitiveType.Triangles, 6, DrawElementsType.UnsignedShort, IntPtr.Zero);
             }
 
-<<<<<<< HEAD
-                    Engine.Renderer.SyncShaderIfDirty();
-                    VertexData.SpriteToVertexData(vboLocalSpan, new Vector3(offset, 0), texture.Size + _texturesMarginVec2, Color.White, backingTexture, new Rectangle(0, 0, texture.Size + _texturesMarginVec2));
-=======
             meta.DrawnVersion = textureKey.Version;
             meta.DrawnSize = textureKey.Size;
             meta.State = AtlasTextureMetaState.CanBeUsed;
         }
->>>>>>> 036d8b0d
 
         c.RenderTo(null);
         _haveDirtyTextures = false;
         _firstDraw = false;
 
-<<<<<<< HEAD
-                    // Restore state, once again
-                    c.SetState(c.BlitState);
-
-                    Engine.Renderer.SyncShaderIfDirty();
-                }
-                else if (_texturesMarginVec == Vector2.Zero)
-                {
-                    VertexData.SpriteToVertexData(vboLocalSpan, new Vector3(offset, 0), texture.Size, Color.White, texture);
-                    _vbo.Upload(_vboLocal);
-=======
         // We hit the draw limit
         if (hasMoreToDraw) _haveDirtyTextures = true;
     }
->>>>>>> 036d8b0d
 
     #endregion
 
