﻿#region Using

using System.Linq;
using Emotion.Graphics.Data;
using Emotion.Graphics.Objects;
using Emotion.Graphics.Shading;
using Emotion.Platform.Debugger;
using Emotion.Utility;
using OpenGL;

#endregion

namespace Emotion.Graphics.Batches
{
    /// <summary>
    /// A texture which contains other textures. Used by the render stream batch to
    /// batch draw calls using different textures together.
    /// This class is also responsible for remapping the UVs and keeping track of texture-struct(vertex) mapping.
    /// </summary>
    public class TextureAtlas : Packing.PackingResumableState
    {
        public class TextureMapping
        {
            public int UpToStruct;

            public Texture Texture;
        }

        public uint AtlasPointer
        {
            get => _fbo.ColorAttachment.Pointer;
        }

        private class TextureAtlasMetaData
        {
            public int Activity;

            public Vector2 Offset;
            public Vector2 SizeBatched;

            public bool Batched = false;

            public int DrawnVersion = -1;
            public int BatchedVersion = -1;
        }

        private Dictionary<Texture, TextureAtlasMetaData> _textureToMeta = new();

        private readonly FrameBuffer _fbo;
        private readonly VertexBuffer _vbo;
        private readonly VertexArrayObject<VertexData> _vao;
        private readonly VertexData[] _vboLocal;

        protected bool _haveDirtyTextures;
        protected bool _firstDraw; // Used to track fbo clearing.
        protected int _textureActivityFrames;

        protected int _texturesMargin;
        protected int _texturesMargin2;
        protected Vector2 _texturesMarginVec;
        protected Vector2 _texturesMarginVec2;

        protected Queue<TextureMapping> _atlasTextureRange = new Queue<TextureMapping>();
        protected TextureMapping _lastTextureMapping;
        protected static ObjectPool<TextureMapping> _textureMappingPool = new ObjectPool<TextureMapping>();

        private static int _repackRate = 60 * 60; // How often to repack the atlas. (In frames) If two repacks pass without a texture being used, it will be ejected.
        private static int _usagesToPack = 20; // How many texture usages are needed to add the texture to the pack. (In texture usages over _repackRate frames)

        protected static Vector2 _maxTextureBatchSize;
        protected static Vector2 _atlasTextureSize;

        protected int _maxTexturesToDrawToAtlasPerFrame = 2;

        static TextureAtlas()
        {
            _atlasTextureSize = new Vector2(Gl.CurrentLimits.MaxTextureSize / 4f);
            _maxTextureBatchSize = _atlasTextureSize / 2f;
            Engine.Log.Trace($"Texture atlas textures will be of size {_atlasTextureSize}", MessageSource.Renderer);
        }

        public TextureAtlas(bool smooth = false) : base(_atlasTextureSize)
        {
            Size = _atlasTextureSize;

            _vbo = new VertexBuffer((uint)(VertexData.SizeInBytes * 4), BufferUsage.StaticDraw);
            _vboLocal = new VertexData[4];
            var ibo = new IndexBuffer(12 * sizeof(ushort));
            var quadIndices = new ushort[12];
            IndexBuffer.FillQuadIndices(quadIndices, 0);
            ibo.Upload(quadIndices);
            _vao = new VertexArrayObject<VertexData>(_vbo, ibo);

            _fbo = new FrameBuffer(_atlasTextureSize).WithColor();
            _fbo.CheckErrors();
            _firstDraw = true;

            if (smooth)
            {
                _fbo.Texture.Smooth = true;
                _texturesMargin = 2;
                _texturesMargin2 = _texturesMargin * 2;
                _texturesMarginVec = new Vector2(_texturesMargin);
                _texturesMarginVec2 = new Vector2(_texturesMargin * 2);
            }
        }

        /// <summary>
        /// Tries to batch the provided texture within the atlas.
        /// Returns true if the texture is batched.
        /// </summary>
        public bool TryBatchTexture(Texture texture)
        {
            // Don't store frame buffer textures.
            if (texture is FrameBufferTexture) return false;

            // Texture is invalid?
            if (texture.Size.X == 0 || texture.Size.Y == 0) return false;

            // Texture too large to atlas.
            if (texture.Size.X + _texturesMargin2 > _maxTextureBatchSize.X || texture.Size.Y + _texturesMargin2 > _maxTextureBatchSize.Y) return false;

            // Don't batch "no" texture. Those UVs are used for effects.
            if (texture == Texture.NoTexture || texture == Texture.EmptyWhiteTexture) return false;

            // Don't batch tiled or smoothed textures (unless the atlas is smooth).
            if (texture.Tile || texture.Smooth != _fbo.Texture.Smooth) return false;

            // Don't cache if not default shader, because getTextureSize will not work correctly.
            if (Engine.Renderer.CurrentState.Shader != ShaderFactory.DefaultProgram && !Engine.Renderer.CurrentState.Shader.AllowTextureBatch) return false;

            // If the texture is in the batch, return it as such only if it was drawn to the internal texture (which means it's usable).
            TextureAtlasMetaData? meta;
            if (_textureToMeta.TryGetValue(texture, out meta) && meta.Batched)
            {
                bool isLatestVersion = meta.DrawnVersion == texture.Version;
                if (isLatestVersion) return true;

                bool latestVersionBatched = meta.BatchedVersion == texture.Version;
                if (latestVersionBatched) return false;

                Engine.Log.Trace($"Texture {texture.Pointer} was updated!", MessageSource.Renderer);

                // Texture needs an update.
                if (meta.SizeBatched.X < texture.Size.X || meta.SizeBatched.Y < texture.Size.Y) // Texture needs to be repacked.
                {
                    Engine.Log.Trace($"Texture {texture.Pointer} had its size changed!", MessageSource.Renderer);

                    // Try to reuse this space
                    PackingSpaces.Add(new Packing.PackingSpace(new Rectangle(meta.Offset, meta.SizeBatched + _texturesMarginVec2)));

                    Vector2? newOffset = Packing.FitRectanglesResumable(texture.Size + _texturesMarginVec2, this);
                    if (newOffset == null)
                    {
                        meta.Batched = false;
                        return false;
                    }
                    else
                    {
                        meta.Offset = newOffset.Value;
                        meta.SizeBatched = texture.Size;
                        meta.BatchedVersion = texture.Version;
                        _haveDirtyTextures = true;
                        return false;
                    }
                }

                // Texture just needs to be redrawn.
                meta.BatchedVersion = texture.Version;
                _haveDirtyTextures = true;
                return false;
            }

            // The texture is eligible for this atlas!
            // Add meta so we can track usages, if it is used enough it will be packed.
            if (meta == null)
            {
                meta = new TextureAtlasMetaData();
                _textureToMeta.Add(texture, meta);
            }

            meta.Activity++;
            if (meta.Activity < _usagesToPack) return false;

            // Check if there is space in the internal texture.
            Vector2? offset = Packing.FitRectanglesResumable(texture.Size + _texturesMarginVec2, this);
            if (offset == null) return false;
            meta.Offset = offset.Value;
            meta.SizeBatched = texture.Size;
            meta.BatchedVersion = texture.Version;
            meta.Batched = true;
            _haveDirtyTextures = true;

            return false;
        }

        /// <summary>
        /// Records a specified struct range as using the specified texture.
        /// This texture is expected to have been batched.
        /// </summary>
        /// <param name="texture"></param>
        /// <param name="toStruct"></param>
        public void RecordTextureMapping(Texture texture, int toStruct)
        {
            // Increase the up to struct of the last mapping instead of adding a new one, if possible.
            if (_lastTextureMapping != null && _lastTextureMapping.Texture == texture)
            {
                _lastTextureMapping.UpToStruct = toStruct;
            }
            else
            {
                TextureMapping textureMapping = _textureMappingPool.Get();
                textureMapping.UpToStruct = toStruct;
                textureMapping.Texture = texture;

                _atlasTextureRange.Enqueue(textureMapping);
                _lastTextureMapping = textureMapping;
            }
        }

        /// <summary>
        /// Remaps UVs of a generic struct to the texture UVs within the atlas.
        /// </summary>
        /// <param name="dataPointer">A pointer to the struct data.</param>
        /// <param name="lengthBytes">The length of the pointer in bytes.</param>
        /// <param name="structByteSize">The size of one struct in bytes.</param>
        /// <param name="uvOffsetIntoStruct">The byte offset within the struct to the Vec2(at least) member which holds the UVs.</param>
        public unsafe void RemapBatchUVs(IntPtr dataPointer, uint lengthBytes, uint structByteSize, int uvOffsetIntoStruct)
        {
            if (_atlasTextureRange.Count == 0) return; // No batched textures this draw call
            PerfProfiler.FrameEventStart("Remapping UVs to Atlas");

#if DEBUG
            var totalStructs = 0;
            int count = _atlasTextureRange.Count;
            var currentIdx = 0;
            foreach (TextureMapping mappingRange in _atlasTextureRange)
            {
                currentIdx++;
                if (currentIdx == count) totalStructs = mappingRange.UpToStruct;
            }

            Assert(totalStructs == lengthBytes / structByteSize);
#endif

            var dataPtr = (byte*)dataPointer;
            var reader = 0;
            var structIdx = 0;
            TextureMapping textureMapping = _atlasTextureRange.Dequeue();
            Rectangle textureMinMax = GetTextureUVMinMax(textureMapping.Texture);

            Assert(textureMapping.UpToStruct <= lengthBytes / structByteSize);

            while (reader < lengthBytes)
            {
                var targetPtr = (Vector2*)(dataPtr + reader + uvOffsetIntoStruct);

                if (structIdx >= textureMapping.UpToStruct)
                {
                    Assert(_atlasTextureRange.Count > 0);
                    _textureMappingPool.Return(textureMapping);
                    textureMapping = _atlasTextureRange.Dequeue();
                    textureMinMax = GetTextureUVMinMax(textureMapping.Texture);
                }

                targetPtr->X = Maths.Lerp(textureMinMax.X, textureMinMax.Width, targetPtr->X);
                targetPtr->Y = 1.0f - Maths.Lerp(textureMinMax.Y, textureMinMax.Height, targetPtr->Y); // Since the atlas is flipped, we need to flip the Y UV.

                reader += (int)structByteSize;
                structIdx++;
            }

            _textureMappingPool.Return(textureMapping);
            PerfProfiler.FrameEventEnd("Remapping UVs to Atlas");
        }

        /// <summary>
        /// Update the atlas, making sure all textures within are drawn to the internal texture, and
        /// that unused textures are vacated.
        /// </summary>
        /// <param name="c"></param>
        public void Update(RenderComposer c)
        {
            UpdateTextureUsage();
            DrawTextureAtlas(c);
        }

        /// <summary>
        /// Reset the texture-struct mapping tracking.
        /// </summary>
        public void ResetMapping()
        {
            _atlasTextureRange.Clear();
            _lastTextureMapping = null;
        }

        #region Update Methods

        private List<Texture> _deleteFromDictionary = new();

        private List<Texture> _packedTextures = new();

        protected virtual int TextureSortHeight(Texture x, Texture y)
        {
            return MathF.Sign(x.Size.Y - y.Size.Y);
        }

        protected void UpdateTextureUsage()
        {
            _textureActivityFrames++;
            if (_textureActivityFrames <= _repackRate) return;
            _textureActivityFrames = 0;

            List<Texture> deleteFromDictionary = _deleteFromDictionary;
            deleteFromDictionary.Clear();

            var repack = false;
            foreach ((Texture texture, TextureAtlasMetaData meta) in _textureToMeta)
            {
                bool deletedTexture = texture.Pointer == 0;
                bool existsInThePack = meta.Batched;
                int timesUsed = meta.Activity;

                // Wasn't used since the last repack tick, delete from the pack only if
                // the version currently in the pack is the latest one. Otherwise
                // it means the texture needs to be updated, and the reason it hasn't been
                // used is because the newer version is used.
                if (existsInThePack && timesUsed == 0)
                    deletedTexture = texture.Version == meta.DrawnVersion;

                // If the texture wasn't used in the last X frames, or it was disposed,
                // eject it from the atlas.
                if (deletedTexture)
                {
                    repack = true;
                    deleteFromDictionary.Add(texture);
                    continue;
                }

                meta.Activity = 0;
            }

            // Cleanup activity. Cannot do that in the foreach as the enumerator will complain.
            for (var i = 0; i < deleteFromDictionary.Count; i++)
            {
                Texture texture = deleteFromDictionary[i];
                Engine.Log.Trace($"Texture {texture.Pointer} dropped from atlas.", MessageSource.Renderer);
                _textureToMeta.Remove(texture);
            }

            if (!repack) return;

            Engine.Log.Trace($"Texture Atlas repack triggered!", MessageSource.Renderer);

            CanvasPos = Vector2.Zero;
            PackingSpaces.Clear();

            _packedTextures.Clear();
            foreach ((Texture texture, TextureAtlasMetaData meta) in _textureToMeta)
            {
                if (!meta.Batched) continue;
                _packedTextures.Add(texture);
            }
            _packedTextures.Sort(TextureSortHeight);

            for (int i = 0; i < _packedTextures.Count; i++)
            {
                Texture texture = _packedTextures[i];
                TextureAtlasMetaData meta = _textureToMeta[texture];

                Vector2? offset = Packing.FitRectanglesResumable(texture.Size + _texturesMarginVec2, this);
                if (offset.HasValue)
                {
                    meta.Offset = offset.Value;
                    _haveDirtyTextures = true;
                }
                else
                {
                    Engine.Log.Trace($"Texture {texture.Pointer} previously fit in the atlas, but no longer does.", MessageSource.Renderer);
                    meta.Batched = false;
                    meta.Activity = 0;
                }
                meta.DrawnVersion = -1; // Force redraw
            }
        }

        protected void DrawTextureAtlas(RenderComposer c)
        {
            if (!_haveDirtyTextures) return;

            int drawnThisFrame = 0;
            bool hasMoreToDraw = false;

            // Draw all textures that need to be drawn to the atlas.
            c.SetState(c.BlitState);
            c.RenderTo(_fbo);
            if (_firstDraw) Gl.Clear(ClearBufferMask.ColorBufferBit);
            VertexArrayObject.EnsureBound(_vao);

            Engine.Renderer.SyncShaderIfDirty();

            Span<VertexData> vboLocalSpan = _vboLocal;
            foreach ((Texture textureKey, TextureAtlasMetaData meta) in _textureToMeta)
            {
                Texture texture = textureKey;
                if (meta.DrawnVersion == texture.Version) continue;
                if (!meta.Batched) continue;
                if (texture.Pointer == 0) continue;

                if (drawnThisFrame >= _maxTexturesToDrawToAtlasPerFrame)
                {
                    hasMoreToDraw = true;
                    break;
                }
                drawnThisFrame++;

                //Engine.Log.Info($"Drawing texture {texture.Pointer} to atlas", "");

                Vector2 offset = meta.Offset;
                VirtualTextureAtlasTexture? virtualTexture = texture as VirtualTextureAtlasTexture;

                if (virtualTexture != null)
                {
                    virtualTexture.StartVirtualTextureRender(c, texture.Size + _texturesMarginVec2);
                    virtualTexture.VirtualTextureRenderToBatch(c, _texturesMarginVec);
                    var backingTexture = virtualTexture.EndVirtualTextureRender(c);

                    // Restore state
                    c.SetState(c.BlitStatePremult);
                    VertexArrayObject.EnsureBound(_vao);

<<<<<<< HEAD
                    Engine.Renderer.SyncShaderIfDirty();

                    VertexData.SpriteToVertexData(vboLocalSpan, new Vector3(offset + _texturesMarginVec, 0), texture.Size, Color.White, backingTexture, new Rectangle(0, 0, texture.Size));
=======
                    VertexData.SpriteToVertexData(vboLocalSpan, new Vector3(offset, 0), texture.Size + _texturesMarginVec2, Color.White, backingTexture, new Rectangle(0, 0, texture.Size + _texturesMarginVec2));
>>>>>>> 4474082e

                    _vbo.Upload(_vboLocal);
                    Texture.EnsureBound(backingTexture.Pointer);
                    Gl.DrawElements(PrimitiveType.Triangles, 6, DrawElementsType.UnsignedShort, IntPtr.Zero);

                    // Restore state, once again
                    c.SetState(c.BlitState);

                    Engine.Renderer.SyncShaderIfDirty();
                }
                else if (_texturesMarginVec == Vector2.Zero)
                {
                    VertexData.SpriteToVertexData(vboLocalSpan, new Vector3(offset, 0), texture.Size, Color.White, texture);
                    _vbo.Upload(_vboLocal);

                    Texture.EnsureBound(texture.Pointer);
                    Gl.DrawElements(PrimitiveType.Triangles, 6, DrawElementsType.UnsignedShort, IntPtr.Zero);
                }
                else
                {
                    Vector2 pixelInUv = Vector2.One / texture.Size;
                    VertexData.SpriteToVertexData(vboLocalSpan, new Vector3(offset, 0),
                        texture.Size + _texturesMarginVec2, Color.White, texture);
                    vboLocalSpan[0].UV += _texturesMarginVec * (pixelInUv * new Vector2(-1, -1));
                    vboLocalSpan[1].UV += _texturesMarginVec * (pixelInUv * new Vector2(1, -1));
                    vboLocalSpan[2].UV += _texturesMarginVec * (pixelInUv * new Vector2(1, 1));
                    vboLocalSpan[3].UV += _texturesMarginVec * (pixelInUv * new Vector2(-1, 1));

                    _vbo.Upload(_vboLocal);

                    Texture.EnsureBound(texture.Pointer);
                    Gl.DrawElements(PrimitiveType.Triangles, 6, DrawElementsType.UnsignedShort, IntPtr.Zero);
                }

                meta.DrawnVersion = textureKey.Version;
            }

            c.RenderTo(null);
            _haveDirtyTextures = false;
            _firstDraw = false;

            // We hit the draw limit
            if (hasMoreToDraw) _haveDirtyTextures = true;
        }

        #endregion

        #region Helpers

        protected Rectangle GetTextureUVMinMax(Texture texture)
        {
            _textureToMeta.TryGetValue(texture, out TextureAtlasMetaData? meta);
            AssertNotNull(meta);
            Assert(meta.DrawnVersion == texture.Version);

            meta.Activity++;
            Vector2 atlasOffset = meta.Offset + _texturesMarginVec;
            var minMaxUV = new Rectangle(atlasOffset, atlasOffset + texture.Size);
            return new Rectangle(minMaxUV.Position / Size, minMaxUV.Size / Size);
        }

        #endregion
    }
}<|MERGE_RESOLUTION|>--- conflicted
+++ resolved
@@ -397,8 +397,6 @@
             if (_firstDraw) Gl.Clear(ClearBufferMask.ColorBufferBit);
             VertexArrayObject.EnsureBound(_vao);
 
-            Engine.Renderer.SyncShaderIfDirty();
-
             Span<VertexData> vboLocalSpan = _vboLocal;
             foreach ((Texture textureKey, TextureAtlasMetaData meta) in _textureToMeta)
             {
@@ -429,13 +427,7 @@
                     c.SetState(c.BlitStatePremult);
                     VertexArrayObject.EnsureBound(_vao);
 
-<<<<<<< HEAD
-                    Engine.Renderer.SyncShaderIfDirty();
-
-                    VertexData.SpriteToVertexData(vboLocalSpan, new Vector3(offset + _texturesMarginVec, 0), texture.Size, Color.White, backingTexture, new Rectangle(0, 0, texture.Size));
-=======
                     VertexData.SpriteToVertexData(vboLocalSpan, new Vector3(offset, 0), texture.Size + _texturesMarginVec2, Color.White, backingTexture, new Rectangle(0, 0, texture.Size + _texturesMarginVec2));
->>>>>>> 4474082e
 
                     _vbo.Upload(_vboLocal);
                     Texture.EnsureBound(backingTexture.Pointer);
@@ -443,8 +435,6 @@
 
                     // Restore state, once again
                     c.SetState(c.BlitState);
-
-                    Engine.Renderer.SyncShaderIfDirty();
                 }
                 else if (_texturesMarginVec == Vector2.Zero)
                 {
