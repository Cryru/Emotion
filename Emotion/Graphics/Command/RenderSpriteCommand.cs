--- conflicted
+++ resolved
@@ -86,28 +86,10 @@
                 texMatrix *= TextureModifier.Value;
             }
 
-<<<<<<< HEAD
-            // Multiply UVs by the texture matrix to get the right values.
-            Matrix4x4 matrix;
-            if (TextureModifier != null)
-            {
-                matrix =  Texture.TextureMatrix * (Matrix4x4) TextureModifier;
-            }
-            else
-            {
-                matrix = Texture.TextureMatrix;
-            }
-
-            Vertices[0].UV = Vector2.Transform(uvRect.Position, matrix);
-            Vertices[1].UV = Vector2.Transform(new Vector2(uvRect.X + uvRect.Width, uvRect.Y), matrix);
-            Vertices[2].UV = Vector2.Transform(new Vector2(uvRect.X + uvRect.Width, uvRect.Y + uvRect.Height), matrix);
-            Vertices[3].UV = Vector2.Transform(new Vector2(uvRect.X, uvRect.Y + uvRect.Height), matrix);
-=======
             for (var i = 0; i < Vertices.Length; i++)
             {
                 Vertices[i].UV = Vector2.Transform(Vertices[i].UV, texMatrix);
             }
->>>>>>> 9d9370e7
 
             Processed = true;
         }
