﻿#region Using

using System.Runtime.CompilerServices;
using Emotion.Common.Threading;
using Emotion.Graphics.Batches;
using Emotion.Graphics.Batches3D;
using Emotion.Graphics.Camera;
using Emotion.Graphics.Objects;
using Emotion.Graphics.Shading;
using Emotion.IO;
using Emotion.Platform.Input;
using Khronos;
using OpenGL;

#endregion

namespace Emotion.Graphics
{
    /// <summary>
    /// Handles all drawing APIs, initialization, and state management.
    /// </summary>
    public sealed partial class RenderComposer
    {
        // Emotion uses a:
        // Z-Up Left Handed Coordinate System
        // --------------------------------------
        // This is the same system used by Unreal

        public static Vector3 Up { get; } = new Vector3(0, 0, 1);

        public static Vector3 Up2D { get; } = new Vector3(0, -1, 0);

        public static Vector3 Right { get; } = new Vector3(0, 1, 0);

        public static Vector3 Forward { get; } = new Vector3(1, 0, 0);

        public static Vector3 XAxis = new Vector3(1, 0, 0);
        public static Vector3 YAxis = new Vector3(0, 1, 0);
        public static Vector3 ZAxis = new Vector3(0, 0, 1);

        #region Settings

        /// <summary>
        /// Whether v-sync is enabled. On some platforms this is forced on - check using the ForcedVSync flag. On by default.
        /// </summary>
        public bool VSync
        {
            get => ForcedVSync || _vSync;
            set
            {
                _vSync = value;
                GLThread.ExecuteGLThreadAsync(ApplySettings);
            }
        }

        private bool _vSync = true;

        /// <summary>
        /// The maximum number of indices in the default Ibo buffers.
        /// </summary>
        public const uint MAX_INDICES = ushort.MaxValue;

        #endregion

        #region Flags

        /// <summary>
        /// Whether v-sync is forced by the platform or driver.
        /// </summary>
        public bool ForcedVSync { get; internal set; }

        /// <summary>
        /// Whether the renderer is running in compatibility mode, falling back to older features.
        /// </summary>
        public bool CompatibilityMode { get; private set; }

        /// <summary>
        /// Whether direct state access is supported.
        /// https://www.khronos.org/opengl/wiki/Direct_State_Access
        /// </summary>
        public bool Dsa { get; private set; }

        /// <summary>
        /// The maximum textures that can be bound at the same time.
        /// </summary>
        public int TextureArrayLimit { get; private set; } = -1;

        #endregion

        #region Objects

        /// <summary>
        /// An object that handles batched rendering through streaming vertices every frame.
        /// </summary>
        public RenderStreamBatch RenderStream { get; private set; }

        /// <summary>
        /// A specialized renderer for mesh entities.
        /// The backbone of the 3D renderer.
        /// </summary>
        public MeshEntityBatchRenderer MeshEntityRenderer { get; private set; }

        /// <summary>
        /// A representation of the screen's frame buffer.
        /// </summary>
        public FrameBuffer ScreenBuffer { get; private set; }

        /// <summary>
        /// The camera active in the scene.
        /// </summary>
        public CameraBase Camera
        {
            get => _camera;
            set
            {
                // Can be set in the renderer or during scene loading.
                // Kind of problematic, but a problem for another day.
                //Assert(GLThread.IsGLThread());

                if (_camera != null) _camera.Detach();

                _camera = value;
                _camera.Attach();
                _camera.RecreateProjectionMatrix();
            }
        }

        private CameraBase _camera;

        /// <summary>
        /// Camera used to debug the current camera.
        /// </summary>
        public DebugCamera DebugCamera;

        /// <summary>
        /// The stack of frame buffers.
        /// The screen buffer is not a part of this stack.
        /// </summary>
        private Stack<FrameBuffer> _bufferStack = new Stack<FrameBuffer>();

        /// <summary>
        /// The model matrix stack.
        /// </summary>
        private TransformationStack _matrixStack = new TransformationStack();

        #endregion

        #region Intermediary Buffer Functionality

        /// <summary>
        /// The frame buffer rendering is done to, before it is flushed to the screen buffer.
        /// </summary>
        public FrameBuffer DrawBuffer { get; private set; }

        /// <summary>
        /// A render state for merging two buffers.
        /// </summary>
        public RenderState BlitState;

        #endregion

        #region State

        /// <summary>
        /// Whether the renderer is currently between StartFrame and EndFrame.
        /// </summary>
        public bool InFrame { get; private set; }

        /// <summary>
        /// The current drawing state. Don't modify directly!
        /// </summary>
        public RenderState CurrentState { get; private set; }

        /// <summary>
        /// The current frame buffer.
        /// </summary>
        public FrameBuffer CurrentTarget
        {
            get => _bufferStack.Count == 0 ? null : _bufferStack.Peek();
        }

        /// <summary>
        /// The current model matrix.
        /// </summary>
        public Matrix4x4 ModelMatrix
        {
            get => _matrixStack.CurrentMatrix;
        }

        #endregion

        #region Properties

        /// <summary>
        /// The ratio between the current DrawBuffer resolution and RenderSize.
        /// Cannot fall below 1 as the RenderSize is the minimum size.
        /// If not in FullScale mode then this is always one.
        /// </summary>
        public float Scale { get; private set; } = 1;

        /// <summary>
        /// The closest integer scale to the current scale - used to make sure pixel art looks consistent.
        /// Cannot fall below 1 as the RenderSize is the minimum size.
        /// </summary>
        public int IntScale { get; private set; } = 1;

        #endregion

        /// <summary>
        /// Is run by the engine when the main renderer is created.
        /// </summary>
        internal void Setup()
        {
            GLThread.BindThread();

            Engine.Log.Info($"Created OpenGL Context {Gl.CurrentVersion}", MessageSource.Renderer);
            Engine.Log.Info($" Renderer: {Gl.CurrentRenderer}", MessageSource.Renderer);
            Engine.Log.Info($" Vendor: {Gl.CurrentVendor}", MessageSource.Renderer);
            Engine.Log.Info($" Shader: {Gl.CurrentShadingVersion}", MessageSource.Renderer);

            // Set flags.
            CompatibilityMode = Gl.SoftwareRenderer || Engine.Configuration.RendererCompatMode;
            Dsa = !CompatibilityMode && Gl.CurrentVersion.Major >= 4 && Gl.CurrentVersion.Minor >= 5;
            TextureArrayLimit = Gl.SoftwareRenderer || Gl.CurrentVersion.Profile == KhronosVersion.PROFILE_WEBGL ? 16 : Gl.CurrentLimits.MaxTextureImageUnits;

            Engine.Log.Info($" Flags: " +
                            $"{(CompatibilityMode ? "Compat, " : "")}" +
                            $"{(Dsa ? "Dsa, " : "")}" +
                            $"Textures[{TextureArrayLimit}]", MessageSource.Renderer);

            // Attach callback if debug mode is enabled.
            bool hasDebugSupport = Gl.CurrentExtensions.DebugOutput_ARB || (Gl.CurrentVersion.Major >= 4 && Gl.CurrentVersion.Minor >= 3);
            if (Engine.Configuration.GlDebugMode && !CompatibilityMode && hasDebugSupport)
            {
                Gl.Enable(EnableCap.DebugOuput);
                Gl.DebugMessageCallback(_glDebugCallback, IntPtr.Zero);
                Engine.Log.Trace("Attached OpenGL debug callback.", MessageSource.Renderer);
            }
            // In release mode GL errors are not checked after every call.
            // In that case a error catching callback is attached so that GL errors are logged.
            else if (hasDebugSupport)
            {
                Gl.Enable(EnableCap.DebugOuput);
                Gl.DebugMessageCallback(_glErrorCatchCallback, IntPtr.Zero);
                Engine.Log.Info("Attached OpenGL error catching callback.", MessageSource.Renderer);
            }

            // Create a representation of the screen buffer, and the buffer which will be drawn to.
            Vector2 windowSize = Engine.Host.Size;
            ScreenBuffer = new FrameBuffer(0, windowSize);
            DrawBuffer = !Engine.Configuration.UseIntermediaryBuffer ? new FrameBuffer(0, windowSize) : new FrameBuffer(windowSize).WithColor().WithDepth();
            _bufferStack.Push(DrawBuffer);

            // Decide on scaling mode.
            if (Engine.Configuration.ScaleBlackBars)
            {
                Assert(Engine.Configuration.UseIntermediaryBuffer, "Scale black bars requires an intermediary buffer.");
                Engine.Host.OnResize += HostResizedBlackBars;
                HostResizedBlackBars(windowSize);
            }
            else
            {
                Engine.Host.OnResize += HostResized;
                HostResized(windowSize);
            }

            // Create default camera. RenderState applying requires one to be set.
            Camera = new PixelArtCamera(Vector3.Zero);

            // Create default render objects.
            Vector4 c = Engine.Configuration.ClearColor.ToVec4();
            Gl.ClearColor((int) c.X, (int) c.Y, (int) c.Z, (int) c.W);

            ShaderProgram defaultProgram = ShaderFactory.CreateDefaultShader();
            if (defaultProgram == null) return;

            Texture.InitializeEmptyTexture();

            // Create default render states.
            CurrentState = new RenderState();
            SetState(RenderState.Default);

            BlitState = RenderState.Default.Clone();
            BlitState.AlphaBlending = false;
            BlitState.DepthTest = false;
            BlitState.ViewMatrix = false;
            BlitState.Shader = Engine.AssetLoader.Get<ShaderAsset>("Shaders/Blit.xml")!.Shader;

            // Create render stream. This is used for IM-like rendering.
            RenderStream = new RenderStreamBatch();
            MeshEntityRenderer = new MeshEntityBatchRenderer();

            // Apply display settings (this is the initial application) and attach the camera updating coroutine.
            ApplySettings();
            UpdateCamera();

            if (Engine.Configuration.DebugMode)
                Engine.Host.OnKey.AddListener(DebugFunctionalityKeyInput);
        }

        #region Event Handles and Sizing

        private static Gl.DebugProc _glErrorCatchCallback = GlErrorCatchCallback;

        private static unsafe void GlErrorCatchCallback(DebugSource source, DebugType msgType, uint id, DebugSeverity severity, int length, IntPtr message, IntPtr userParam)
        {
            if (msgType != DebugType.DebugTypeError) return;

            var stringMessage = new string((sbyte*) message, 0, length);
            Engine.Log.Warning(stringMessage, $"GL_{source}", true);
        }

        /// <summary>
        /// Apply rendering settings.
        /// </summary>
        public void ApplySettings()
        {
            Engine.Host.Context.SwapInterval = _vSync ? 1 : 0;
        }

        /// <summary>
        /// Recreate the drawbuffer when the host is resized.
        /// </summary>
        private void HostResized(Vector2 size)
        {
            // Recalculate scale.
            Vector2 baseRes = Engine.Configuration.RenderSize;
            if (size.X < baseRes.X || size.Y < baseRes.Y)
            {
                Engine.Log.Info($"Tried to resize host to {size} which is below minimum size (render size) {baseRes}", MessageSource.Renderer);
                return;
            }

            Vector2 ratio = size / baseRes;
            Scale = MathF.Min(ratio.X, ratio.Y);
            IntScale = (int) MathF.Floor(MathF.Min(size.X, size.Y) / MathF.Min(baseRes.X, baseRes.Y));

            Vector2 drawBufferSize = size;
            if (Engine.Configuration.IntScaleDrawBuffer)
            {
                Scale -= IntScale - 1;
                drawBufferSize /= IntScale;
                drawBufferSize.IntCastRound();
                IntScale = 1;
            }

            Engine.Log.Info($"Resized host to {size} - scale is {Scale} and int scale is {IntScale}", MessageSource.Renderer);

            ScreenBuffer.Resize(size);
            DrawBuffer.Resize(drawBufferSize, true);
            Camera?.RecreateViewMatrix();
            Camera?.RecreateProjectionMatrix();
            ApplySettings();
        }

        /// <summary>
        /// Recalculate the draw buffer when the host is resized, using black bars.
        /// </summary>
        private void HostResizedBlackBars(Vector2 size)
        {
            // Calculate borderbox / pillarbox.
            float targetAspectRatio = DrawBuffer.Size.X / DrawBuffer.Size.Y;
            float width = size.X;
            float height = (int) (width / targetAspectRatio + 0.5f);

            // If the height is bigger then the black bars will appear on the top and bottom, otherwise they will be on the left and right.
            if (height > size.Y)
            {
                height = size.Y;
                width = (int) (height * targetAspectRatio + 0.5f);
            }

            if (Engine.Configuration.IntScaleDrawBuffer)
            {
                var xIntScale = (float) Math.Floor(width / DrawBuffer.Size.X);
                var yIntScale = (float) Math.Floor(height / DrawBuffer.Size.Y);
                width = DrawBuffer.Size.X * xIntScale;
                height = DrawBuffer.Size.Y * yIntScale;
            }

            var vpX = (int) (size.X / 2 - width / 2);
            var vpY = (int) (size.Y / 2 - height / 2);

            // Set viewport.
            ScreenBuffer.Resize(size);
            ScreenBuffer.Viewport = new Rectangle(vpX, vpY, width, height);
            DrawBuffer.Resize(Engine.Configuration.RenderSize, true);

            ApplySettings();
        }

        #endregion

        /// <summary>
        /// Called at the start of the frame, after GL tasks are executed.
        /// Resets the render state and clears old states from the previous frame and tasks.
        /// </summary>
        [MethodImpl(MethodImplOptions.AggressiveInlining)]
        public RenderComposer StartFrame()
        {
            // Check if running on the GL Thread.
            Assert(GLThread.IsGLThread());
            InFrame = true;

<<<<<<< HEAD
            ModelMatrix.Clear();
=======
            _matrixStack.Clear();
>>>>>>> 6124cc25

            // Run GLThread tasks.
            // Needs to be at the start, to ensure assets from others threads are uploaded etc.
            PerfProfiler.FrameEventStart("GLThread.Run");
            GLThread.Run();
            PerfProfiler.FrameEventEnd("GLThread.Run");

            // Reset to the default state.
            PerfProfiler.FrameEventStart("DefaultStateSet");
            SetState(RenderState.Default, true);
            PerfProfiler.FrameEventEnd("DefaultStateSet");

            // Clear the screen.
            PerfProfiler.FrameEventStart("Clear");
            ScreenBuffer.Bind();
            ClearFrameBuffer();
            PerfProfiler.FrameEventEnd("Clear");

            if (Engine.Configuration.UseIntermediaryBuffer)
            {
                // Clear the draw buffer.
                // No need to call EnsureRenderTarget as the DrawBuffer should be alone in this stack.
                DrawBuffer.Bind();
                ClearFrameBuffer();
            }

            // Check if a render target was forgotten.
            if (_bufferStack.Count > 1)
                Assert(false);

            return this;
        }

        /// <summary>
        /// Called at the end of the frame.
        /// Flushes everything and performs the actual rendering.
        /// </summary>
        [MethodImpl(MethodImplOptions.AggressiveInlining)]
        public void EndFrame()
        {
            // Check if running on the GL Thread.
            Assert(GLThread.IsGLThread());

            if (DebugCamera != null)
            {
                SetUseViewMatrix(true);
                Span<Vector3> frustumCorners = stackalloc Vector3[8];
                Camera.GetCameraFrustum3D(frustumCorners);
                RenderFrustum(frustumCorners, Color.Magenta);
            }

            RenderDebugObjects();

            if (Engine.Configuration.UseIntermediaryBuffer)
            {
                // Push a blit from the draw buffer to the screen buffer.
                SetState(BlitState);
                RenderTo(ScreenBuffer);
                RenderFrameBuffer(DrawBuffer, ScreenBuffer.Size);
                RenderTo(null);
            }
            else
            {
                // If no intermediary buffer there is nothing to cause the final flush.
                FlushRenderStream();
            }

            RenderStream.DoTasks(this);
            MeshEntityRenderer.DoTasks();
            InFrame = false;
        }

        public void UpdateCamera()
        {
            Camera.Update();
            DebugCamera?.Update();
        }

        #region Framebuffer, Shader, and Model Matrix Syncronization and State

        /// <summary>
        /// Synchronizes uniform properties with the currently bound shader.
        /// </summary>
        public void SyncShader()
        {
            ShaderProgram currentShader = CurrentState.Shader;
            if (CurrentState.Shader == null) return;
            PerfProfiler.FrameEventStart("ShaderSync");

            SyncModelMatrix();
            SyncViewMatrix();

            currentShader.SetUniformFloat("iTime", Engine.TotalTime / 1000f);
            currentShader.SetUniformVector3("iResolution", new Vector3(CurrentTarget.Size.X, CurrentTarget.Size.Y, 0));

            PerfProfiler.FrameEventEnd("ShaderSync");
        }

        /// <summary>
        /// Synchronizes the model matrix to the current shader.
        /// Moved to a separate function so that it can be updated without updating all uniforms.
        /// </summary>
        private void SyncModelMatrix()
        {
            CurrentState.Shader.SetUniformMatrix4("modelMatrix", ModelMatrix);
        }

        /// <summary>
        /// Synchronizes the view matrix to the current shader.
        /// Moved to a separate function so that it can be updated without updating all uniforms.
        /// </summary>
        private void SyncViewMatrix()
        {
            bool viewMatrixEnabled = Engine.Renderer.CurrentState.ViewMatrix.GetValueOrDefault();

            CameraBase cameraToGetProjectionFrom = Camera;

            if (DebugCamera != null) cameraToGetProjectionFrom = DebugCamera;

            Matrix4x4 projectionMatrix;
            switch (Engine.Renderer.CurrentState.ProjectionBehavior.GetValueOrDefault())
            {
                default:
                case ProjectionBehavior.AlwaysCameraProjection:
                case ProjectionBehavior.AutoCamera when viewMatrixEnabled:
                    projectionMatrix = cameraToGetProjectionFrom.ProjectionMatrix;
                    break;
                case ProjectionBehavior.AlwaysDefault2D:
                case ProjectionBehavior.AutoCamera: // when !viewMatrixEnabled:
                    projectionMatrix = CameraBase.GetDefault2DProjection();
                    break;
            }

            CurrentState.Shader.SetUniformMatrix4("projectionMatrix", projectionMatrix);

            // Check if the view matrix is off.
            if (!Engine.Renderer.CurrentState.ViewMatrix.GetValueOrDefault())
            {
                CurrentState.Shader.SetUniformMatrix4("viewMatrix", Matrix4x4.Identity);
                return;
            }

            // All the debug camera does is replace the view matrix in the shader.
            if (DebugCamera != null)
            {
                CurrentState.Shader.SetUniformMatrix4("viewMatrix", DebugCamera.ViewMatrix);
                return;
            }

            CurrentState.Shader.SetUniformMatrix4("viewMatrix", Camera.ViewMatrix);
        }

        /// <summary>
        /// Ensures the current render target is current, and bound.
        /// </summary>
        public void EnsureRenderTarget()
        {
            // Happens on initialization.
            if (CurrentTarget == null) return;

            CurrentTarget.Bind();

            // Camera matrices depend on the current target.
            Camera.RecreateViewMatrix();
            Camera.RecreateProjectionMatrix();

            // Functions such as CacheGlyphs and other graphical tasks can run outside of the frame cycle.
            // The ExecuteOnGLThread will inline them despite !InFrame if executed on the GL Thread, and
            // since the Update loop also occurs on the GLThread this happens from time to time.
            // To ensure that the state is synced (usually the camera does it) we manually sync here in that case.
            if (!InFrame) SyncShader();
        }

        /// <summary>
        /// Push a framebuffer on top of the target stack, meaning it will be used for subsequent drawing.
        /// </summary>
        /// <param name="target">The target to push.</param>
        internal void PushFramebuffer(FrameBuffer target)
        {
            _bufferStack.Push(target);
            EnsureRenderTarget();
        }

        /// <summary>
        /// Pop off a render target off of the top of the target stack, meaning the one before it will be used for subsequent
        /// drawing.
        /// </summary>
        internal void PopFramebuffer(bool rebindPrevious = true)
        {
            if (_bufferStack.Count == 1)
            {
                Engine.Log.Warning("Cannot pop off the Drawbuffer.", MessageSource.Renderer, true);
                return;
            }

            _bufferStack.Pop();
            if (rebindPrevious) EnsureRenderTarget();
        }

        #endregion

        #region Debug Functionality

        private static Gl.DebugProc _glDebugCallback = GlDebugCallback;

        private static unsafe void GlDebugCallback(DebugSource source, DebugType msgType, uint id, DebugSeverity severity, int length, IntPtr message, IntPtr userParam)
        {
            var stringMessage = new string((sbyte*) message, 0, length);

            // NVidia drivers love to spam the debug log with how your buffers will be mapped in the system heap.
            if (msgType == DebugType.DebugTypeOther && stringMessage.Contains("SYSTEM HEAP")) return;

            switch (severity)
            {
                case DebugSeverity.DebugSeverityHigh:
                    Engine.Log.Warning(stringMessage, $"GL_{msgType}_{source}");
                    break;
                case DebugSeverity.DebugSeverityMedium:
                    Engine.Log.Info(stringMessage, $"GL_{msgType}_{source}");
                    break;
                default:
                    Engine.Log.Trace(stringMessage, $"GL_{msgType}_{source}");
                    break;
            }
        }

        private bool DebugFunctionalityKeyInput(Key key, KeyStatus state)
        {
            if (state != KeyStatus.Down) return true;

            bool ctrl = Engine.Host.IsCtrlModifierHeld();
            if (key == Key.F1 && !ctrl) ToggleDebugCamera();
            return true;
        }

        private void ToggleDebugCamera()
        {
            if (DebugCamera != null)
            {
                Engine.Log.Info("Debug camera turned off.", MessageSource.Debug);
                DebugCamera.Detach();
                DebugCamera.Dispose();
                DebugCamera = null;
                return;
            }

            DebugCamera = new DebugCamera(Camera.Position, Camera.LookAt, Camera.Zoom);
            DebugCamera.Attach();
            Engine.Log.Info("Debug camera turned on. Use WASD and the mouse to move around. Debug camera input is disabled while holding [Alt].", MessageSource.Debug);
        }

        #endregion
    }
}<|MERGE_RESOLUTION|>--- conflicted
+++ resolved
@@ -21,17 +21,8 @@
     /// </summary>
     public sealed partial class RenderComposer
     {
-        // Emotion uses a:
-        // Z-Up Left Handed Coordinate System
-        // --------------------------------------
-        // This is the same system used by Unreal
-
         public static Vector3 Up { get; } = new Vector3(0, 0, 1);
-
-        public static Vector3 Up2D { get; } = new Vector3(0, -1, 0);
-
-        public static Vector3 Right { get; } = new Vector3(0, 1, 0);
-
+        public static Vector3 Right { get; } = new Vector3(0, -1, 0);
         public static Vector3 Forward { get; } = new Vector3(1, 0, 0);
 
         public static Vector3 XAxis = new Vector3(1, 0, 0);
@@ -402,11 +393,7 @@
             Assert(GLThread.IsGLThread());
             InFrame = true;
 
-<<<<<<< HEAD
-            ModelMatrix.Clear();
-=======
             _matrixStack.Clear();
->>>>>>> 6124cc25
 
             // Run GLThread tasks.
             // Needs to be at the start, to ensure assets from others threads are uploaded etc.
