--- conflicted
+++ resolved
@@ -61,29 +61,7 @@
         /// <summary>
         /// Recreates the view matrix of the camera and updates it for the renderer.
         /// </summary>
-<<<<<<< HEAD
-        public virtual void RecreateMatrix()
-        {
-            Vector2 targetSize = Engine.Configuration.RenderSize;
-            Vector2 currentSize = Engine.Renderer.DrawBuffer.Size;
-
-            // Transform the position from the center position to the offset position.
-            Vector3 posOffset = Position - new Vector3(targetSize, 0) / 2;
-
-            // Get the scale relative to the zoom.
-            float scale = Engine.Renderer.IntScale * Zoom;
-
-            // Find the camera margin and scale from the center.
-            // As the current size expands more of the world will come into view until the integer scale changes at which point everything will be resized.
-            // This allows for pixel art to scale integerly.
-            Vector2 margin = (currentSize - targetSize) / 2;
-            Vector3 pos = posOffset - new Vector3(margin, 0);
-            ViewMatrixUnscaled = Matrix4x4.CreateTranslation(-pos.X, -pos.Y, pos.Z);
-            ViewMatrix = Matrix4x4.CreateScale(new Vector3(scale, scale, 1), new Vector3(X, Y, 0)) * ViewMatrixUnscaled;
-        }
-=======
         public abstract void RecreateMatrix();
->>>>>>> 9d9370e7
 
         /// <summary>
         /// Transforms a point through the viewMatrix converting it from screen space to world space.
