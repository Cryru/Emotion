--- conflicted
+++ resolved
@@ -1,241 +1,4 @@
 ﻿<Project Sdk="Microsoft.NET.Sdk" ToolsVersion="Current">
-<<<<<<< HEAD
-  <PropertyGroup>
-    <OutputType>Library</OutputType>
-    <TargetFramework>net8.0</TargetFramework>
-    <ApplicationIcon />
-    <StartupObject />
-    <FileUpgradeFlags>
-    </FileUpgradeFlags>
-    <UpgradeBackupLocation>
-    </UpgradeBackupLocation>
-    <OldToolsVersion>2.0</OldToolsVersion>
-    <NuspecFile>./Emotion.nuspec</NuspecFile>
-    <GenerateDocumentationFile>true</GenerateDocumentationFile>
-    <Configurations>Debug;Release;DebugUnix64;DebugWeb;Autobuild;Debug-Pure;ReleaseUnix64</Configurations>
-    <BuiltInComInteropSupport>true</BuiltInComInteropSupport>
-    <Platforms>x64;x86;ARM64</Platforms>
-    <AllowUnsafeBlocks>true</AllowUnsafeBlocks>
-    <NoWarn>1701;1702;1591;1734</NoWarn>
-  </PropertyGroup>
-   <PropertyGroup Condition="'$(Configuration)|$(Platform)'=='Debug|x64'">
-    <DefineConstants>$(DefineConstants);ASSIMP;MESA;ANGLE;MORE_IMAGE_TYPES;CSHARP_SCRIPTING</DefineConstants>
-    <DebugType>portable</DebugType>
-    <DebugSymbols>true</DebugSymbols>
-    <DocumentationFile />
-    <PlatformTarget>x64</PlatformTarget>
-  </PropertyGroup>
-  <PropertyGroup Condition="'$(Configuration)|$(Platform)'=='Debug|x86'">
-    <DefineConstants>$(DefineConstants);ASSIMP;MESA;ANGLE;MORE_IMAGE_TYPES;CSHARP_SCRIPTING;OpenAL</DefineConstants>
-    <DebugType>portable</DebugType>
-    <DebugSymbols>true</DebugSymbols>
-    <DocumentationFile />
-    <PlatformTarget>x86</PlatformTarget>
-  </PropertyGroup>
-  <PropertyGroup Condition="'$(Configuration)|$(Platform)'=='Debug-Pure|x64'">
-    <DefineConstants>$(DefineConstants);ANGLE;MESA</DefineConstants>
-    <DebugType>portable</DebugType>
-    <DebugSymbols>true</DebugSymbols>
-    <DocumentationFile />
-    <PlatformTarget>x64</PlatformTarget>
-  </PropertyGroup>
-  <PropertyGroup Condition="'$(Configuration)|$(Platform)'=='Debug-Pure|x86'">
-    <DefineConstants>$(DefineConstants);ANGLE;MESA;OpenAL</DefineConstants>
-    <DebugType>portable</DebugType>
-    <DebugSymbols>true</DebugSymbols>
-    <DocumentationFile />
-    <PlatformTarget>x86</PlatformTarget>
-  </PropertyGroup>
-  <PropertyGroup Condition="'$(Configuration)|$(Platform)'=='DebugWeb|x64'">
-    <DefineConstants>$(DefineConstants);WEB</DefineConstants>
-    <DebugType>full</DebugType>
-    <DebugSymbols>true</DebugSymbols>
-    <DocumentationFile />
-    <PlatformTarget>x64</PlatformTarget>
-  </PropertyGroup>
-  <PropertyGroup Condition="'$(Configuration)|$(Platform)'=='DebugWeb|x86'">
-    <DefineConstants>$(DefineConstants);WEB</DefineConstants>
-    <DebugType>full</DebugType>
-    <DebugSymbols>true</DebugSymbols>
-    <DocumentationFile />
-    <PlatformTarget>x86</PlatformTarget>
-  </PropertyGroup>
-  <PropertyGroup Condition="'$(Configuration)|$(Platform)'=='DebugUnix64|x64'">
-    <DefineConstants>$(DefineConstants);ASSIMP;MORE_IMAGE_TYPES;OpenAL;GLFW</DefineConstants>
-    <DebugType>full</DebugType>
-    <DebugSymbols>true</DebugSymbols>
-    <DocumentationFile />
-    <PlatformTarget>x64</PlatformTarget>
-    <Optimize>false</Optimize>
-  </PropertyGroup>
-  <PropertyGroup Condition="'$(Configuration)|$(Platform)'=='DebugUnix64|x86'">
-    <DefineConstants>$(DefineConstants);ASSIMP;MORE_IMAGE_TYPES;OpenAL;GLFW</DefineConstants>
-    <DebugType>full</DebugType>
-    <DebugSymbols>true</DebugSymbols>
-    <DocumentationFile />
-    <PlatformTarget>x86</PlatformTarget>
-    <Optimize>false</Optimize>
-  </PropertyGroup>
-  <PropertyGroup Condition="'$(Configuration)|$(Platform)'=='ReleaseUnix64|x64'">
-    <DefineConstants>$(DefineConstants);OpenAL;GLFW</DefineConstants>
-    <DebugType>full</DebugType>
-    <DebugSymbols>true</DebugSymbols>
-    <DocumentationFile />
-    <PlatformTarget>x64</PlatformTarget>
-    <Optimize>true</Optimize>
-  </PropertyGroup>
-  <PropertyGroup Condition="'$(Configuration)|$(Platform)'=='ReleaseUnix64|x86'">
-    <DefineConstants>$(DefineConstants);OpenAL;GLFW</DefineConstants>
-    <DebugType>full</DebugType>
-    <DebugSymbols>true</DebugSymbols>
-    <DocumentationFile />
-    <PlatformTarget>x86</PlatformTarget>
-    <Optimize>true</Optimize>
-  </PropertyGroup>
-  <PropertyGroup Condition="'$(Configuration)|$(Platform)'=='Autobuild|x86'">
-    <DefineConstants>$(DefineConstants);ANGLE;MESA;AUTOBUILD;CSHARP_SCRIPTING;OpenAL</DefineConstants>
-    <Optimize>True</Optimize>
-    <PlatformTarget>x86</PlatformTarget>
-  </PropertyGroup>
-  <PropertyGroup Condition="'$(Configuration)|$(Platform)'=='Autobuild|x64'">
-    <DefineConstants>$(DefineConstants);ANGLE;MESA;AUTOBUILD;CSHARP_SCRIPTING</DefineConstants>
-    <Optimize>True</Optimize>
-    <PlatformTarget>x64</PlatformTarget>
-  </PropertyGroup>
-  <PropertyGroup Condition="'$(Configuration)|$(Platform)'=='Release|x86'">
-    <DefineConstants>$(DefineConstants);ANGLE;MESA;OpenAL</DefineConstants>
-    <Optimize>True</Optimize>
-    <PlatformTarget>x86</PlatformTarget>
-  </PropertyGroup>
-   <PropertyGroup Condition="'$(Configuration)|$(Platform)'=='Release|x64'">
-    <DefineConstants>$(DefineConstants);ANGLE;MESA</DefineConstants>
-    <Optimize>True</Optimize>
-    <PlatformTarget>x64</PlatformTarget>
-  </PropertyGroup>
-   <PropertyGroup Condition="'$(Configuration)|$(Platform)'=='Release|ARM64'">
-     <Optimize>True</Optimize>
-     <PlatformTarget>ARM64</PlatformTarget>
-   </PropertyGroup>
-  <PropertyGroup Condition="'$(Configuration)|$(Platform)'=='Debug|ARM64'">
-    <PlatformTarget>ARM64</PlatformTarget>
-  </PropertyGroup>
-  <ItemGroup Condition="!$(DefineConstants.Contains('OpenAL'))">
-    <Compile Remove="Platform\Implementation\OpenAL\**\*.cs" />
-  </ItemGroup>
-  <ItemGroup Condition="!$(DefineConstants.Contains('GLFW'))">
-    <Compile Remove="Platform\Implementation\GlfwImplementation\**\*.cs" />
-  </ItemGroup>
-  <ItemGroup Condition="!$(DefineConstants.Contains('ANGLE'))">
-    <Compile Remove="Platform\Implementation\EglAngle\**\*.cs" />
-  </ItemGroup> 
-  <ItemGroup Condition="!$(DefineConstants.Contains('ASSIMP'))">
-    <Compile Remove="IO\MeshAssetTypes\Assimp\**\*.cs" />
-  </ItemGroup>
-  <ItemGroup Condition="!$(DefineConstants.Contains('CSHARP_SCRIPTING'))">
-    <Compile Remove="Game\Scripting\**\*.cs" />
-  </ItemGroup>
-  <ItemGroup>
-    <EmbeddedResource Include="Assets\**\*.*">
-        <CopyToOutputDirectory>Never</CopyToOutputDirectory>
-    </EmbeddedResource>
-  </ItemGroup>
-  <ItemGroup>
-    <None Remove="Assets\Shaders\BlitPremultAlpha.frag" />
-    <None Remove="Assets\Shaders\BlitPremultAlpha.xml" />
-    <None Remove="Assets\Shaders\GLESSupport.c" />
-  </ItemGroup>
-  <ItemGroup>
-    <None Update="AssetsNativeLibs\ANGLE\win64\libEGL.dll" Condition="$(DefineConstants.Contains('ANGLE'))">
-      <CopyToOutputDirectory>PreserveNewest</CopyToOutputDirectory>
-    </None>
-    <None Update="AssetsNativeLibs\ANGLE\win64\libGLESv2.dll" Condition="$(DefineConstants.Contains('ANGLE'))">
-      <CopyToOutputDirectory>PreserveNewest</CopyToOutputDirectory>
-    </None>
-  </ItemGroup>
-  <ItemGroup>
-    <None Update="AssetsNativeLibs\GLFW\linux\glfw.so" Condition="$(DefineConstants.Contains('GLFW'))">
-      <CopyToOutputDirectory>PreserveNewest</CopyToOutputDirectory>
-    </None>
-    <None Update="AssetsNativeLibs\GLFW\macos\glfw.dylib" Condition="$(DefineConstants.Contains('GLFW'))">
-      <CopyToOutputDirectory>PreserveNewest</CopyToOutputDirectory>
-    </None>
-    <None Update="AssetsNativeLibs\GLFW\win32\glfw.dll" Condition="$(DefineConstants.Contains('GLFW'))">
-      <CopyToOutputDirectory>PreserveNewest</CopyToOutputDirectory>
-    </None>
-    <None Update="AssetsNativeLibs\GLFW\win64\glfw.dll" Condition="$(DefineConstants.Contains('GLFW'))">
-      <CopyToOutputDirectory>PreserveNewest</CopyToOutputDirectory>
-    </None>
-  </ItemGroup>
-  <ItemGroup>
-    <None Update="AssetsNativeLibs\Mesa\win32\opengl32.dll" Condition="$(DefineConstants.Contains('MESA'))">
-      <CopyToOutputDirectory>PreserveNewest</CopyToOutputDirectory>
-    </None>
-    <None Update="AssetsNativeLibs\Mesa\win64\opengl32.dll" Condition="$(DefineConstants.Contains('MESA'))">
-      <CopyToOutputDirectory>PreserveNewest</CopyToOutputDirectory>
-    </None>
-  </ItemGroup>
-  <ItemGroup>
-    <None Update="AssetsNativeLibs\OpenAL\linux\libsndio.so.6.1" Condition="$(DefineConstants.Contains('OpenAL'))">
-      <CopyToOutputDirectory>PreserveNewest</CopyToOutputDirectory>
-    </None>
-    <None Update="AssetsNativeLibs\OpenAL\linux\openal32.so" Condition="$(DefineConstants.Contains('OpenAL'))">
-      <CopyToOutputDirectory>PreserveNewest</CopyToOutputDirectory>
-    </None>
-    <None Update="AssetsNativeLibs\OpenAL\macos\openal32.dylib" Condition="$(DefineConstants.Contains('OpenAL'))">
-      <CopyToOutputDirectory>PreserveNewest</CopyToOutputDirectory>
-    </None>
-    <None Update="AssetsNativeLibs\OpenAL\win64\openal32.dll" Condition="$(DefineConstants.Contains('OpenAL'))">
-      <CopyToOutputDirectory>PreserveNewest</CopyToOutputDirectory>
-    </None>
-    <None Update="AssetsNativeLibs\OpenAL\win32\openal32.dll" Condition="$(DefineConstants.Contains('OpenAL'))">
-      <CopyToOutputDirectory>PreserveNewest</CopyToOutputDirectory>
-    </None>
-  </ItemGroup>
-  <ItemGroup>
-    <None Update="AssetsNativeLibs\Superluminal\PerformanceAPI.dll" Condition="$(DefineConstants.Contains('Superluminal'))">
-      <CopyToOutputDirectory>PreserveNewest</CopyToOutputDirectory>
-    </None>
-    <EmbeddedResource Update="Assets\FontShaders\SDF.frag">
-      <CopyToOutputDirectory>Never</CopyToOutputDirectory>
-    </EmbeddedResource>
-  </ItemGroup>
-  <ItemGroup>
-    <PackageReference Include="Silk.NET.Assimp" Version="2.20.0" Condition="$(DefineConstants.Contains('ASSIMP'))" />
-    <PackageReference Include="SixLabors.ImageSharp" Version="3.1.5" Condition="$(DefineConstants.Contains('MORE_IMAGE_TYPES'))" />
-    <PackageReference Include="Microsoft.CodeAnalysis.CSharp.Scripting" Version="4.10.0" Condition="$(DefineConstants.Contains('CSHARP_SCRIPTING'))" />
-  </ItemGroup>
-  <ItemGroup>
-    <Folder Include="Properties\" />
-  </ItemGroup>
-  <ItemGroup>
-    <Compile Remove="Game\World2D\SceneControl\World2DBaseScene.cs" />
-    <Compile Remove="Game\World3D\SceneControl\World3DBaseScene.cs" />
-    <Compile Remove="Game\World\SceneControl\WorldBaseScene.cs" />
-    <Compile Remove="Testing\NewUITests.cs" />
-    <Compile Remove="Testing\Templates\EmptyTestSceneTemplate.cs" />
-    <Compile Remove="Testing\Templates\EmptyTestTemplateClass.cs" />
-    <Compile Remove="Testing\TestExecutor.cs" />
-    <Compile Remove="Testing\TestingScene.cs" />
-    <Compile Remove="Testing\TestingUtility.cs" />
-    <Compile Remove="Testing\TestWaiterRunLoops.cs" />
-    <Compile Remove="WIPUpdates\NewUIUpdate\UIUpdateDemoScene.cs" />
-    <Compile Remove="WIPUpdates\TextUpdate\TextUpdateDemoScene.cs" />
-    <Compile Remove="WIPUpdates\TimeUpdate\TimerDemoScene.cs" />
-    <None Include="Game\World2D\SceneControl\World2DBaseScene.cs" />
-    <None Include="Game\World3D\SceneControl\World3DBaseScene.cs" />
-    <None Include="Game\World\SceneControl\WorldBaseScene.cs" />
-    <None Include="Testing\NewUITests.cs" />
-    <None Include="Testing\Templates\EmptyTestSceneTemplate.cs" />
-    <None Include="Testing\Templates\EmptyTestTemplateClass.cs" />
-    <None Include="Testing\TestExecutor.cs" />
-    <None Include="Testing\TestingScene.cs" />
-    <None Include="Testing\TestingUtility.cs" />
-    <None Include="Testing\TestWaiterRunLoops.cs" />
-    <None Include="WIPUpdates\NewUIUpdate\UIUpdateDemoScene.cs" />
-    <None Include="WIPUpdates\TextUpdate\TextUpdateDemoScene.cs" />
-    <None Include="WIPUpdates\TimeUpdate\TimerDemoScene.cs" />
-  </ItemGroup>
-=======
     <PropertyGroup>
         <OutputType>Library</OutputType>
         <TargetFramework>net8.0</TargetFramework>
@@ -430,5 +193,4 @@
     <ItemGroup>
         <Folder Include="Properties\" />
     </ItemGroup>
->>>>>>> a9aea043
 </Project>