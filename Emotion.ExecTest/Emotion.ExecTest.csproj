--- conflicted
+++ resolved
@@ -8,22 +8,6 @@
         <StartupObject>Emotion.ExecTest.Program</StartupObject>
     </PropertyGroup>
 
-<<<<<<< HEAD
-  <ItemGroup>
-    <Compile Remove="Examples\ComplexPolygonContours.cs" />
-    <Compile Remove="Examples\FrameBufferSampling.cs" />
-    <Compile Remove="Examples\GeneratedCurveMeshExample.cs" />
-    <Compile Remove="Examples\PackingDisplay.cs" />
-    <Compile Remove="Examples\Pathfinding.cs" />
-    <Compile Remove="Examples\PngSuiteExample.cs" />
-    <Compile Remove="Examples\RopeSim.cs" />
-    <Compile Remove="Examples\TextRenderers.cs" />
-  </ItemGroup>
-
-  <ItemGroup>
-    <ProjectReference Include="..\Emotion\Emotion.csproj" />
-  </ItemGroup>
-=======
     <PropertyGroup Condition="'$(Configuration)'=='Debug'">
         <DebugType>full</DebugType>
         <DebugSymbols>true</DebugSymbols>
@@ -33,7 +17,6 @@
     <PropertyGroup Condition="'$(Configuration)'=='Release'">
         <Optimize>True</Optimize>
     </PropertyGroup>
->>>>>>> a9aea043
 
     <PropertyGroup Condition="'$(Platform)'=='Default'">
         <PlatformTarget>AnyCPU</PlatformTarget>
@@ -47,21 +30,4 @@
         <ProjectReference Include="..\Emotion\Emotion.csproj" />
     </ItemGroup>
 
-  <ItemGroup>
-    <None Include="Examples\ComplexPolygonContours.cs" />
-    <None Include="Examples\FrameBufferSampling.cs" />
-    <None Include="Examples\GeneratedCurveMeshExample.cs" />
-    <None Include="Examples\PackingDisplay.cs" />
-    <None Include="Examples\Pathfinding.cs" />
-    <None Include="Examples\PngSuiteExample.cs" />
-    <None Include="Examples\RopeSim.cs" />
-    <None Include="Examples\TextRenderers.cs" />
-  </ItemGroup>
-
-  <ItemGroup>
-    <None Update="Assets\Test\player.png">
-      <CopyToOutputDirectory>PreserveNewest</CopyToOutputDirectory>
-    </None>
-  </ItemGroup>
-
 </Project>