--- conflicted
+++ resolved
@@ -23,15 +23,9 @@
 
 public static void PatchGitHubToken(string token)
 {
-<<<<<<< HEAD
-    const string nugetConfigContent = "./_nuget.config";
-    const string nugetConfig = "./nuget.config";
-    string nugetConfigContent = File.ReadAllText(nugetConfigContent);
-=======
     const string nugetConfigContentFile = "./_nuget.config";
     const string nugetConfig = "./nuget.config";
     string nugetConfigContent = File.ReadAllText(nugetConfigContentFile);
->>>>>>> b02ea0e4
     nugetConfigContent = new Regex("GITHUB_TOKEN").Replace(nugetConfigContent, token);
     File.WriteAllText(nugetConfig, nugetConfigContent);
 }
